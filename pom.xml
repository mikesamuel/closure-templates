<project>
  <modelVersion>4.0.0</modelVersion>
  <name>Closure Templates</name>
  <groupId>com.google.template</groupId>
  <artifactId>soy</artifactId>
  <version>2016-01-12</version>
  <description>
    Closure Templates are a client-side and server-side templating system.
  </description>
  <url>https://github.com/google/closure-templates</url>
  <inceptionYear>2009</inceptionYear>

  <organization>
    <name>Google</name>
    <url>https://www.google.com</url>
  </organization>

  <!-- Useless, but required by Maven Central release process. -->
  <developers>
    <developer>
      <name>Googlers</name>
      <organization>Google</organization>
      <organizationUrl>https://www.google.com</organizationUrl>
    </developer>
  </developers>

  <!-- HACK -->
  <!-- repositories>
    <repository>
        <id>repository</id>
        <url>file:///Users/msamuel/work/closure-templates/local-repository</url>
    </repository>
  </repositories -->

  <licenses>
    <license>
      <name>The Apache Software License, Version 2.0</name>
      <url>http://www.apache.org/licenses/LICENSE-2.0.txt</url>
      <distribution>repo</distribution>
    </license>
  </licenses>

  <!-- Allow publishing snapshots to Maven Central. -->
  <distributionManagement>
    <snapshotRepository>
      <id>ossrh</id>
      <url>https://oss.sonatype.org/content/repositories/snapshots</url>
    </snapshotRepository>
  </distributionManagement>

  <issueManagement>
    <system>GitHub</system>
    <url>https://github.com/google/closure-templates/issues</url>
  </issueManagement>

  <mailingLists>
    <mailingList>
      <name>closure-templates-discuss</name>
      <subscribe>closure-templates-discuss+subscribe@googlegroups.com</subscribe>
      <unsubscribe>closure-templates-discuss+unsubscribe@googlegroups.com</unsubscribe>
      <post>closure-templates-discuss@googlegroups.com</post>
      <archive>https://groups.google.com/group/closure-templates-discuss</archive>
    </mailingList>
  </mailingLists>

  <scm>
    <connection>scm:git:https://github.com/google/closure-templates.git</connection>
    <developerConnection>scm:git:git@github.com:google/closure-templates.git</developerConnection>
    <url>https://github.com/google/closure-templates.git</url>
    <tag>HEAD</tag>
  </scm>

  <properties>
    <project.build.sourceEncoding>UTF-8</project.build.sourceEncoding>
    <project.reporting.outputEncoding>UTF-8</project.reporting.outputEncoding>
    <java.version>1.7</java.version>
    <guice.version>3.0</guice.version>
    <guava.version>19.0</guava.version>
    <asm.version>5.0.3</asm.version>
    <autovalue.version>1.1</autovalue.version>
    <soy.examples>${project.basedir}/examples</soy.examples>
    <soy.examples.out>${project.build.directory}/examples</soy.examples.out>
  </properties>

  <dependencies>
    <dependency>
      <groupId>javax.inject</groupId>
      <artifactId>javax.inject</artifactId>
      <version>1</version>
      <scope>compile</scope>
    </dependency>

    <dependency>
      <groupId>com.google.inject</groupId>
      <artifactId>guice</artifactId>
      <version>${guice.version}</version>
      <scope>compile</scope>
    </dependency>

    <dependency>
      <groupId>com.google.inject.extensions</groupId>
      <artifactId>guice-assistedinject</artifactId>
      <version>${guice.version}</version>
      <scope>compile</scope>
    </dependency>

    <dependency>
      <groupId>com.google.inject.extensions</groupId>
      <artifactId>guice-multibindings</artifactId>
      <version>${guice.version}</version>
      <scope>compile</scope>
    </dependency>

    <dependency>
      <groupId>com.google.guava</groupId>
      <artifactId>guava</artifactId>
      <version>${guava.version}</version>
      <scope>compile</scope>
    </dependency>

    <dependency>
      <groupId>com.google.guava</groupId>
      <artifactId>guava-testlib</artifactId>
      <version>${guava.version}</version>
      <exclusions>
        <exclusion>
          <groupId>junit</groupId>
          <artifactId>junit</artifactId>
        </exclusion>
        <exclusion>
          <groupId>com.google.code.findbugs</groupId>
          <artifactId>jsr305</artifactId>
        </exclusion>
      </exclusions>
      <scope>test</scope>
    </dependency>

    <dependency>
      <groupId>com.google.auto.value</groupId>
      <artifactId>auto-value</artifactId>
      <version>${autovalue.version}</version>
      <exclusions>
        <exclusion>
          <groupId>com.google.guava</groupId>
          <artifactId>guava</artifactId>
        </exclusion>
        <exclusion>
          <groupId>org.ow2.asm</groupId>
          <artifactId>asm</artifactId>
        </exclusion>
      </exclusions>
      <scope>provided</scope>  <!-- unnecessary at runtime -->
    </dependency>

    <dependency>
      <groupId>com.google.common.html.types</groupId>
      <artifactId>types</artifactId>
      <version>1.0.3</version>
    </dependency>

    <dependency>
      <groupId>com.google.errorprone</groupId>
      <artifactId>error_prone_annotations</artifactId>
      <version>2.0.2</version>
      <!-- unnecessary at runtime since retention of annotations is CLASS -->
      <scope>provided</scope>
    </dependency>

    <dependency>
      <groupId>org.ow2.asm</groupId>
      <artifactId>asm</artifactId>
      <version>${asm.version}</version>
      <scope>compile</scope>
    </dependency>

    <dependency>
      <groupId>org.ow2.asm</groupId>
      <artifactId>asm-commons</artifactId>
      <version>${asm.version}</version>
      <scope>compile</scope>
    </dependency>

    <dependency>
      <groupId>org.ow2.asm</groupId>
      <artifactId>asm-util</artifactId>
      <version>${asm.version}</version>
      <scope>compile</scope>
    </dependency>

    <dependency>
      <groupId>org.ow2.asm</groupId>
      <artifactId>asm-analysis</artifactId>
      <version>${asm.version}</version>
      <scope>compile</scope>
    </dependency>

    <dependency>
      <groupId>com.google.truth</groupId>
      <artifactId>truth</artifactId>
      <version>0.25</version>
      <scope>test</scope>
      <exclusions>
        <exclusion>
          <groupId>com.google.guava</groupId>
          <artifactId>guava</artifactId>
        </exclusion>
      </exclusions>
    </dependency>

    <dependency>
      <groupId>com.ibm.icu</groupId>
      <artifactId>icu4j</artifactId>
      <version>57.1</version>
      <scope>compile</scope>
    </dependency>

    <dependency>
      <groupId>args4j</groupId>
      <artifactId>args4j</artifactId>
      <version>2.0.23</version>
      <scope>compile</scope>
    </dependency>

    <dependency>
      <groupId>com.google.code.findbugs</groupId>
      <artifactId>jsr305</artifactId>
      <version>2.0.3</version>
      <scope>compile</scope>
    </dependency>

    <!-- soy build-time dependency only. see maven-antrun-plugin:generated-soyutils -->
    <dependency>
      <groupId>org.apache.ant</groupId>
      <artifactId>ant</artifactId>
      <version>1.8.3</version>
      <scope>provided</scope>
      <optional>true</optional>
    </dependency>

    <dependency>
      <groupId>org.mozilla</groupId>
      <artifactId>rhino</artifactId>
      <version>1.7R3</version>
      <scope>test</scope>
    </dependency>

    <dependency>
      <groupId>junit</groupId>
      <artifactId>junit</artifactId>
      <version>4.10</version>
      <scope>test</scope>
    </dependency>

    <dependency>
      <groupId>org.easymock</groupId>
      <artifactId>easymock</artifactId>
      <version>3.0</version>
      <scope>test</scope>
    </dependency>

    <dependency>
      <groupId>com.google.template.autoesc</groupId>
      <artifactId>template-analysis</artifactId>
      <version>0.0.1-SNAPSHOT</version>
    </dependency>
  </dependencies>

  <profiles>
    <!-- Build steps that only need to run when publishing to Maven Central. -->
    <profile>
      <id>release</id>
      <build>
        <plugins>
          <plugin>
            <!-- Sign artifacts with local GPG key. -->
            <groupId>org.apache.maven.plugins</groupId>
            <artifactId>maven-gpg-plugin</artifactId>
            <version>1.6</version>
            <executions>
              <execution>
                <id>sign-artifacts</id>
                <phase>verify</phase>
                <goals>
                  <goal>sign</goal>
                </goals>
              </execution>
            </executions>
          </plugin>
          <plugin>
            <!-- Create javadoc.jar. -->
            <groupId>org.apache.maven.plugins</groupId>
            <artifactId>maven-javadoc-plugin</artifactId>
            <version>2.10.3</version>
            <configuration>
              <notimestamp>true</notimestamp>
              <windowtitle>Closure Templates</windowtitle>
              <author>false</author>
              <doctitle>
                <![CDATA[
                  <h1>Closure Templates</h1>
                  <h4>Complete javadoc for developers and plugin writers.</h4>
                ]]>
              </doctitle>
              <bottom>
                <![CDATA[
                  <div id="footer">
                  <div id="footerlogo" style="float:left">
                    <img src="http://www.google.com/images/art.gif" alt="Google colored balls">
                  </div>
                  <div id="copyright" style="float:left">
                    <p>&copy; 2009 Google -
                      <a href="http://www.google.com/privacy.html">Privacy Policy</a> -
                      <a href="http://www.google.com/terms_of_service.html">Terms and Conditions</a> -
                      <a href="http://www.google.com/about.html">About Google</a>
                    </p>
                  </div>
                ]]>
              </bottom>
              <!-- Ignore javadoc errors. -->
              <failOnError>false</failOnError>
            </configuration>
            <executions>
              <execution>
                <id>attach-javadoc</id>
                <goals>
                  <goal>jar</goal>
                </goals>
              </execution>
            </executions>
          </plugin>
          <plugin>
            <!-- Create sources.jar. -->
            <groupId>org.apache.maven.plugins</groupId>
            <artifactId>maven-source-plugin</artifactId>
            <version>2.4</version>
            <executions>
              <execution>
                <id>attach-sources</id>
                <goals>
                  <goal>jar-no-fork</goal>
                </goals>
              </execution>
            </executions>
          </plugin>
        </plugins>
      </build>
    </profile>
  </profiles>

  <build>
    <defaultGoal>install</defaultGoal>

    <sourceDirectory>${project.basedir}/java/src</sourceDirectory>
    <testSourceDirectory>${project.basedir}/java/tests</testSourceDirectory>

    <testResources>
      <testResource>
        <directory>${project.basedir}/java/tests</directory>
      </testResource>
    </testResources>

    <plugins>
      <plugin>
        <groupId>org.apache.maven.plugins</groupId>
        <artifactId>maven-antrun-plugin</artifactId>
        <version>1.8</version>
        <executions>
          <execution>
            <id>generated-soyutils</id>
            <phase>package</phase>
            <configuration>
              <target>
                <taskdef name="gen.escape.directives"
                         classname="com.google.template.soy.jssrc.internal.GenerateSoyUtilsEscapingDirectiveCode"
                         classpathref="maven.runtime.classpath"/>
                <gen.escape.directives>
                  <input path="${project.basedir}/javascript/soyutils_usegoog.js"/>
                  <output path="${project.build.directory}/soyutils_usegoog.js"/>
                  <libdefined pattern="goog.string.*"/>
                  <libdefined pattern="goog.asserts.*"/>
                </gen.escape.directives>
              </target>
            </configuration>
            <goals>
              <goal>run</goal>
            </goals>
          </execution>
        </executions>
      </plugin>
      <plugin>
        <groupId>org.apache.maven.plugins</groupId>
        <artifactId>maven-enforcer-plugin</artifactId>
        <version>1.3.1</version>
        <dependencies>
          <dependency>
            <groupId>com.google.security</groupId>
            <artifactId>fences-maven-enforcer-rule</artifactId>
            <version>1.6-beta</version>
          </dependency>
          <dependency>
            <groupId>org.codehaus.mojo</groupId>
            <artifactId>extra-enforcer-rules</artifactId>
            <version>1.0-beta-4</version>
          </dependency>
        </dependencies>
        <executions>
          <execution>
            <id>enforce-files-exist</id>
            <goals>
              <goal>enforce</goal>
            </goals>
            <phase>verify</phase>
            <configuration>
              <rules>
                <requireFilesExist>
                  <files>
                    <file>${soy.examples.out}/simple_generated.js</file>
                    <file>${soy.examples.out}/simple_generated_en.js</file>
                    <file>${soy.examples.out}/features_generated_en.js</file>
                    <file>${soy.examples.out}/simple_generated_x-zz.js</file>
                    <file>${soy.examples.out}/features_generated_x-zz.js</file>
                    <file>${soy.examples.out}/FeaturesSoyInfo.java</file>
                    <file>${soy.examples.out}/examples_extracted.xlf</file>
                  </files>
                </requireFilesExist>
                <!--
                  See http://mikesamuel.github.io/fences-maven-enforcer-rule/getting_started.html
                -->
                <fences implementation="com.google.security.fences.FencesMavenEnforcerRule">
                  <!-- The compiled JAR should not violate the policy it itself exports
                      (see fences.xml). -->
                  <import>com.google.template:soy</import>
                </fences>
              </rules>
              <fail>true</fail>
            </configuration>
          </execution>
          <execution>
            <id>enforce</id>
            <configuration>
              <rules>
                <DependencyConvergence/>
                <banDuplicateClasses>
                  <findAllDuplicates>true</findAllDuplicates>
                  <ignoreClasses>
                    <!-- present in both junit and hamcrest-core -->
                    <ignoreClass>org.hamcrest.*</ignoreClass>
                    <ignoreClass>org.hamcrest.core.*</ignoreClass>
                  </ignoreClasses>
                </banDuplicateClasses>
              </rules>
              <fail>true</fail>
            </configuration>
            <goals>
              <goal>enforce</goal>
            </goals>
          </execution>
        </executions>
        <dependencies>
          <dependency>
            <groupId>net.java.dev.javacc</groupId>
            <artifactId>javacc</artifactId>
            <version>6.1.2</version>
          </dependency>
        </dependencies>
      </plugin>
      <plugin>
        <groupId>org.apache.maven.plugins</groupId>
        <artifactId>maven-compiler-plugin</artifactId>
        <version>3.3</version>
        <configuration>
          <source>${java.version}</source>
          <target>${java.version}</target>
          <debug>true</debug>
          <debuglevel>lines,vars,source</debuglevel>
          <compilerArgument>-Werror</compilerArgument>
          <compilerArgument>-Xlint:deprecation</compilerArgument>
        </configuration>
      </plugin>
<<<<<<< HEAD
      <plugin>
        <groupId>org.apache.maven.plugins</groupId>
        <artifactId>maven-surefire-plugin</artifactId>
        <version>2.19.1</version>
        <configuration>
          <systemPropertyVariables>
            <soy_jbcsrc_debug_mode>true</soy_jbcsrc_debug_mode>
          </systemPropertyVariables>
        </configuration>
      </plugin>
      <plugin>
        <groupId>org.codehaus.mojo</groupId>
        <artifactId>build-helper-maven-plugin</artifactId>
        <version>1.9.1</version>
        <executions>
          <execution>
            <id>attach-artifacts</id>
            <phase>package</phase>
            <goals>
              <goal>attach-artifact</goal>
            </goals>
            <configuration>
              <artifacts>
                <artifact>
                  <file>
                    ${project.build.directory}/soyutils_usegoog.js
                  </file>
                  <type>js</type>
                  <classifier>soyutils_usegoog</classifier>
                </artifact>
              </artifacts>
            </configuration>
          </execution>
        </executions>
      </plugin>
=======
>>>>>>> e1a9d36a

      <plugin>
        <groupId>org.apache.maven.plugins</groupId>
        <artifactId>maven-shade-plugin</artifactId>
        <version>2.4.2</version>
        <executions>
          <execution>
            <id>with-dependencies</id>
            <phase>package</phase>
            <goals>
              <goal>shade</goal>
            </goals>
            <configuration>
              <shadedArtifactAttached>true</shadedArtifactAttached>
              <shadedClassifierName>with-dependencies</shadedClassifierName>
            </configuration>
          </execution>
          <execution>
            <id>SoyToJsSrcCompiler</id>
            <phase>package</phase>
            <goals>
              <goal>shade</goal>
            </goals>
            <configuration>
              <shadedArtifactAttached>true</shadedArtifactAttached>
              <shadedClassifierName>SoyToJsSrcCompiler</shadedClassifierName>
              <transformers>
                <transformer
                  implementation="org.apache.maven.plugins.shade.resource.ManifestResourceTransformer">
                  <mainClass>com.google.template.soy.SoyToJsSrcCompiler</mainClass>
                </transformer>
              </transformers>
            </configuration>
          </execution>
          <execution>
            <id>SoyToIncrementalDomSrcCompiler</id>
            <phase>package</phase>
            <goals>
              <goal>shade</goal>
            </goals>
            <configuration>
              <shadedArtifactAttached>true</shadedArtifactAttached>
              <shadedClassifierName>SoyToIncrementalDomSrcCompiler</shadedClassifierName>
              <transformers>
                <transformer
                  implementation="org.apache.maven.plugins.shade.resource.ManifestResourceTransformer">
                  <mainClass>com.google.template.soy.SoyToIncrementalDomSrcCompiler</mainClass>
                </transformer>
              </transformers>
            </configuration>
          </execution>

          <execution>
            <id>SoyToPySrcCompiler</id>
            <phase>package</phase>
            <goals>
              <goal>shade</goal>
            </goals>
            <configuration>
              <shadedArtifactAttached>true</shadedArtifactAttached>
              <shadedClassifierName>SoyToPySrcCompiler</shadedClassifierName>
              <transformers>
                <transformer
                  implementation="org.apache.maven.plugins.shade.resource.ManifestResourceTransformer">
                  <mainClass>com.google.template.soy.SoyToPySrcCompiler</mainClass>
                </transformer>
              </transformers>
            </configuration>
          </execution>
          <execution>
            <id>SoyParseInfoGenerator</id>
            <phase>package</phase>
            <goals>
              <goal>shade</goal>
            </goals>
            <configuration>
              <shadedArtifactAttached>true</shadedArtifactAttached>
              <shadedClassifierName>SoyParseInfoGenerator</shadedClassifierName>
              <transformers>
                <transformer
                  implementation="org.apache.maven.plugins.shade.resource.ManifestResourceTransformer">
                  <mainClass>com.google.template.soy.SoyParseInfoGenerator
                  </mainClass>
                </transformer>
              </transformers>
            </configuration>
          </execution>
          <execution>
            <id>SoyMsgExtractor</id>
            <phase>package</phase>
            <goals>
              <goal>shade</goal>
            </goals>
            <configuration>
              <shadedArtifactAttached>true</shadedArtifactAttached>
              <shadedClassifierName>SoyMsgExtractor</shadedClassifierName>
              <transformers>
                <transformer
                  implementation="org.apache.maven.plugins.shade.resource.ManifestResourceTransformer">
                  <mainClass>com.google.template.soy.SoyMsgExtractor</mainClass>
                </transformer>
              </transformers>
            </configuration>
          </execution>
        </executions>
      </plugin>
      <plugin>
        <groupId>org.apache.maven.plugins</groupId>
        <artifactId>maven-surefire-plugin</artifactId>
        <version>2.18.1</version>
        <configuration>
          <systemPropertyVariables>
            <soy_jbcsrc_debug_mode>true</soy_jbcsrc_debug_mode>
          </systemPropertyVariables>
        </configuration>
      </plugin>
      <plugin>
        <groupId>org.codehaus.mojo</groupId>
        <artifactId>build-helper-maven-plugin</artifactId>
        <version>1.10</version>
        <executions>
          <execution>
            <id>attach-artifacts</id>
            <phase>package</phase>
            <goals>
              <goal>attach-artifact</goal>
            </goals>
            <configuration>
              <artifacts>
                <artifact>
                  <file>
                    ${project.build.directory}/soyutils_usegoog.js
                  </file>
                  <type>js</type>
                  <classifier>soyutils_usegoog</classifier>
                </artifact>
              </artifacts>
            </configuration>
          </execution>
        </executions>
      </plugin>
      <plugin>
        <groupId>org.codehaus.mojo</groupId>
        <artifactId>exec-maven-plugin</artifactId>
        <version>1.4.0</version>
        <configuration>
          <detail>true</detail>
        </configuration>
        <executions>
          <execution>
            <id>js-simple-example</id>
            <phase>pre-integration-test</phase>
            <configuration>
              <executable>${java.home}/bin/java</executable>
              <arguments>
                <argument>-jar</argument>
                <argument>
                  ${project.build.directory}/${project.build.finalName}-SoyToJsSrcCompiler.jar
                </argument>
                <argument>--outputPathFormat</argument>
                <argument>
                  ${soy.examples.out}/{INPUT_FILE_NAME_NO_EXT}_generated.js
                </argument>
                <argument>${soy.examples}/simple.soy</argument>
              </arguments>
            </configuration>
            <goals>
              <goal>exec</goal>
            </goals>
          </execution>
          <execution>
            <id>js-features-example</id>
            <phase>pre-integration-test</phase>
            <configuration>
              <executable>${java.home}/bin/java</executable>
              <arguments>
                <argument>-jar</argument>
                <argument>
                  ${project.build.directory}/${project.build.finalName}-SoyToJsSrcCompiler.jar
                </argument>
                <argument>--outputPathFormat</argument>
                <argument>
                  ${soy.examples.out}/{INPUT_FILE_NAME_NO_EXT}_generated_{LOCALE}.js
                </argument>
                <argument>--locales</argument>
                <argument>en,x-zz</argument>
                <argument>--messageFilePathFormat</argument>
                <argument>${soy.examples}/examples_translated_{LOCALE}.xlf</argument>
                <argument>--compileTimeGlobalsFile</argument>
                <argument>${project.basedir}/javascript/examples/features-usage_globals.txt
                </argument>
                <argument>--inputPrefix</argument>
                <argument>${soy.examples}/</argument>
                <argument>simple.soy</argument>
                <argument>features.soy</argument>
              </arguments>
            </configuration>
            <goals>
              <goal>exec</goal>
            </goals>
          </execution>
          <execution>
            <id>java-simple-example</id>
            <phase>pre-integration-test</phase>
            <configuration>
              <mainClass>com.google.template.soy.examples.SimpleUsage</mainClass>
              <cleanupDaemonThreads>false</cleanupDaemonThreads>
              <additionalClasspathElements>
                <additionalClasspathElement>
                  ${soy.examples}/
                </additionalClasspathElement>
              </additionalClasspathElements>
            </configuration>
            <goals>
              <goal>java</goal>
            </goals>
          </execution>
          <execution>
            <id>java-features-example</id>
            <phase>pre-integration-test</phase>
            <configuration>
              <mainClass>com.google.template.soy.examples.FeaturesUsage</mainClass>
              <cleanupDaemonThreads>false</cleanupDaemonThreads>
              <additionalClasspathElements>
                <additionalClasspathElement>${soy.examples}/</additionalClasspathElement>
                <additionalClasspathElement>
                  ${project.build.sourceDirectory}/com/google/template/soy/examples/
                </additionalClasspathElement>
              </additionalClasspathElements>
            </configuration>
            <goals>
              <goal>java</goal>
            </goals>
          </execution>
          <execution>
            <id>parse-info-generation-example</id>
            <phase>pre-integration-test</phase>
            <configuration>
              <executable>${java.home}/bin/java</executable>
              <arguments>
                <argument>-jar</argument>
                <argument>
                  ${project.build.directory}/${project.build.finalName}-SoyParseInfoGenerator.jar
                </argument>
                <argument>--outputDirectory</argument>
                <argument>${soy.examples.out}/</argument>
                <argument>--javaPackage</argument>
                <argument>com.google.template.soy.examples</argument>
                <argument>--javaClassNameSource</argument>
                <argument>filename</argument>
                <argument>${soy.examples}/features.soy</argument>
              </arguments>
            </configuration>
            <goals>
              <goal>exec</goal>
            </goals>
          </execution>
          <execution>
            <id>msg-extraction-example</id>
            <phase>pre-integration-test</phase>
            <configuration>
              <executable>${java.home}/bin/java</executable>
              <arguments>
                <argument>-jar</argument>
                <argument>
                  ${project.build.directory}/${project.build.finalName}-SoyMsgExtractor.jar
                </argument>
                <argument>--outputFile</argument>
                <argument>${soy.examples.out}/examples_extracted.xlf
                </argument>
                <argument>--inputPrefix</argument>
                <argument>${soy.examples}/</argument>
                <argument>simple.soy</argument>
                <argument>features.soy</argument>
              </arguments>
            </configuration>
            <goals>
              <goal>exec</goal>
            </goals>
          </execution>
        </executions>
      </plugin>
      <plugin>
        <groupId>org.codehaus.mojo</groupId>
        <artifactId>javacc-maven-plugin</artifactId>
        <version>2.6</version>
        <!-- TODO: this is failing according to 
             https://travis-ci.org/google/closure-templates/builds/101956895 -->
        <configuration>
          <sourceDirectory>${project.basedir}/java/src</sourceDirectory>
        </configuration>
        <executions>
          <execution>
            <id>javacc</id>
            <goals>
              <goal>javacc</goal>
            </goals>
          </execution>
        </executions>
      </plugin>
      <plugin>
        <!-- Allow publishing to Maven Central via
          `mvn -P release clean deploy`.
          See http://central.sonatype.org/pages/apache-maven.html. -->
        <groupId>org.sonatype.plugins</groupId>
        <artifactId>nexus-staging-maven-plugin</artifactId>
        <version>1.6.5</version>
        <extensions>true</extensions>
        <configuration>
          <serverId>ossrh</serverId>
          <nexusUrl>https://oss.sonatype.org</nexusUrl>
          <autoReleaseAfterClose>true</autoReleaseAfterClose>
        </configuration>
      </plugin>
      <plugin>
        <groupId>org.apache.maven.plugins</groupId>
        <artifactId>maven-jar-plugin</artifactId>
        <version>3.0.0</version>
        <configuration>
          <archive>
            <manifestEntries>
              <Sealed>true</Sealed>
            </manifestEntries>
          </archive>
        </configuration>
      </plugin>
    </plugins>
  </build>
</project><|MERGE_RESOLUTION|>--- conflicted
+++ resolved
@@ -477,44 +477,6 @@
           <compilerArgument>-Xlint:deprecation</compilerArgument>
         </configuration>
       </plugin>
-<<<<<<< HEAD
-      <plugin>
-        <groupId>org.apache.maven.plugins</groupId>
-        <artifactId>maven-surefire-plugin</artifactId>
-        <version>2.19.1</version>
-        <configuration>
-          <systemPropertyVariables>
-            <soy_jbcsrc_debug_mode>true</soy_jbcsrc_debug_mode>
-          </systemPropertyVariables>
-        </configuration>
-      </plugin>
-      <plugin>
-        <groupId>org.codehaus.mojo</groupId>
-        <artifactId>build-helper-maven-plugin</artifactId>
-        <version>1.9.1</version>
-        <executions>
-          <execution>
-            <id>attach-artifacts</id>
-            <phase>package</phase>
-            <goals>
-              <goal>attach-artifact</goal>
-            </goals>
-            <configuration>
-              <artifacts>
-                <artifact>
-                  <file>
-                    ${project.build.directory}/soyutils_usegoog.js
-                  </file>
-                  <type>js</type>
-                  <classifier>soyutils_usegoog</classifier>
-                </artifact>
-              </artifacts>
-            </configuration>
-          </execution>
-        </executions>
-      </plugin>
-=======
->>>>>>> e1a9d36a
 
       <plugin>
         <groupId>org.apache.maven.plugins</groupId>
