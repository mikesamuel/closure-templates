/*
 * Copyright 2015 Google Inc.
 *
 * Licensed under the Apache License, Version 2.0 (the "License");
 * you may not use this file except in compliance with the License.
 * You may obtain a copy of the License at
 *
 *     http://www.apache.org/licenses/LICENSE-2.0
 *
 * Unless required by applicable law or agreed to in writing, software
 * distributed under the License is distributed on an "AS IS" BASIS,
 * WITHOUT WARRANTIES OR CONDITIONS OF ANY KIND, either express or implied.
 * See the License for the specific language governing permissions and
 * limitations under the License.
 */

package com.google.template.soy.jbcsrc;

import static com.google.common.base.Predicates.notNull;
import static com.google.template.soy.jbcsrc.BytecodeUtils.ADVISING_APPENDABLE_TYPE;
import static com.google.template.soy.jbcsrc.BytecodeUtils.NULLARY_INIT;
import static com.google.template.soy.jbcsrc.BytecodeUtils.constant;
import static com.google.template.soy.jbcsrc.FieldRef.createField;
import static com.google.template.soy.jbcsrc.LocalVariable.createLocal;
import static com.google.template.soy.jbcsrc.LocalVariable.createThisVar;
import static com.google.template.soy.jbcsrc.MethodRef.RENDER_RESULT_DONE;
import static com.google.template.soy.jbcsrc.StandardNames.IJ_FIELD;
import static com.google.template.soy.jbcsrc.StandardNames.PARAMS_FIELD;
import static com.google.template.soy.jbcsrc.StandardNames.RENDER_CONTEXT_FIELD;
import static com.google.template.soy.jbcsrc.StandardNames.STATE_FIELD;
import static com.google.template.soy.jbcsrc.Statement.returnExpression;
import static com.google.template.soy.soytree.SoytreeUtils.isDescendantOf;
import static java.util.Arrays.asList;

import com.google.auto.value.AutoValue;
import com.google.common.base.Optional;
import com.google.common.collect.Iterables;
import com.google.template.soy.data.SanitizedContent;
import com.google.template.soy.data.SanitizedContent.ContentKind;
import com.google.template.soy.data.SoyAbstractCachingValueProvider;
import com.google.template.soy.data.internal.RenderableThunk;
import com.google.template.soy.data.restricted.StringData;
import com.google.template.soy.exprtree.ExprNode;
import com.google.template.soy.jbcsrc.SoyNodeCompiler.CompiledMethodBody;
import com.google.template.soy.jbcsrc.api.AdvisingAppendable;
import com.google.template.soy.jbcsrc.runtime.DetachableContentProvider;
import com.google.template.soy.jbcsrc.runtime.DetachableSoyValueProvider;
import com.google.template.soy.jbcsrc.shared.RenderContext;
import com.google.template.soy.soytree.CallParamContentNode;
import com.google.template.soy.soytree.CallParamValueNode;
import com.google.template.soy.soytree.LetContentNode;
import com.google.template.soy.soytree.LetValueNode;
import com.google.template.soy.soytree.RawTextNode;
import com.google.template.soy.soytree.SoyNode;
import com.google.template.soy.soytree.SoyNode.RenderUnitNode;
import com.google.template.soy.soytree.SoyNode.StandaloneNode;
import com.google.template.soy.soytree.defn.LocalVar;
import com.google.template.soy.soytree.defn.TemplateParam;

import org.objectweb.asm.Label;
import org.objectweb.asm.Opcodes;
import org.objectweb.asm.Type;
import org.objectweb.asm.commons.Method;

import java.util.ArrayList;
import java.util.LinkedHashMap;
import java.util.List;
import java.util.Map;

/**
 * A compiler for lazy closures.
 *
 * <p>Certain Soy operations trigger lazy execution, in particular {@code {let ...}} and
 * {@code {param ...}} statements.  This laziness allows Soy rendering to both limit the amount of
 * temporary buffers that must be used as well as to delay evaluating expressions until the results
 * are needed (expression evaluation may trigger detaches).
 *
 * <p>There are 2 kinds of lazy execution:
 * <ul>
 *     <li>Lazy expression evaluation. Triggered by {@link LetValueNode} or
 *         {@link CallParamValueNode}.  For each of these we will generate a subtype of
 *         {@link SoyAbstractCachingValueProvider}.
 *     <li>Lazy content evaluation.  Triggered by {@link LetContentNode} or
 *         {@link CallParamContentNode}. For each of these we will generate a subtype of
 *         {@link RenderableThunk} and appropriately wrap it in a {@link SanitizedContent} or
 *         {@link StringData} value.
 * </ul>
 *
 * <p>Each of these lazy statements execute in the context of their parents and have access to all
 * the local variables and parameters of their parent templates at the point of their definition. To
 * implement this, the child will be passed references to all needed data explicitly at the point
 * of definition.  To do this we will identify all the data that will be referenced by the closure
 * and pass it as explicit constructor parameters and will store them in fields.  So that, for a
 * template like: <pre> {@code
 *   {template .foo}
 *     {{@literal @}param a : int}
 *     {let b : $a  + 1 /}
 *     {$b}
 *   {/template}
 * }</pre>
 *
 * <p>The compiled result will look something like: <pre>{@code
 *  ...
 *  LetValue$$b b = new LetValue$$b(params.getFieldProvider("a"));
 *  b.render(out);
 *  ...
 *
 *  final class LetValue$$b extends SoyAbstractCachingValueProvider {
 *    final SoyValueProvider a;
 *    LetValue$$b(SoyValueProvider a) {
 *      this.a = a;
 *    }
 *
 *    {@literal @}Override protected SoyValue compute() {
 *       return eval(expr, node);
 *    }
 *  }}</pre>
 */
final class LazyClosureCompiler {
  // All our lazy closures are package private.  They should only be referenced by their parent
  // classes (or each other)
  private static final int LAZY_CLOSURE_ACCESS = Opcodes.ACC_FINAL;
  private static final Method DO_RESOLVE;
  private static final Method DO_RENDER;
  private static final Method DETACHABLE_CONTENT_PROVIDER_INIT;
  private static final FieldRef RESOLVED_VALUE =
      FieldRef.instanceFieldReference(DetachableSoyValueProvider.class, "resolvedValue");
  private static final TypeInfo DETACHABLE_CONTENT_PROVIDER_TYPE =
      TypeInfo.create(DetachableContentProvider.class);
  private static final TypeInfo DETACHABLE_VALUE_PROVIDER_TYPE =
      TypeInfo.create(DetachableSoyValueProvider.class);

  static {
    try {
      DO_RESOLVE = Method.getMethod(
          DetachableSoyValueProvider.class.getDeclaredMethod("doResolve"));
      DO_RENDER = Method.getMethod(
          DetachableContentProvider.class.getDeclaredMethod("doRender", AdvisingAppendable.class));
      DETACHABLE_CONTENT_PROVIDER_INIT = Method.getMethod(
          DetachableContentProvider.class.getDeclaredConstructor(ContentKind.class));
    } catch (NoSuchMethodException | SecurityException e) {
      throw new AssertionError(e);
    }
  }

  private final CompiledTemplateRegistry registry;
  private final InnerClasses innerClasses;
  private final TemplateParameterLookup parentVariableLookup;
  private final ExpressionToSoyValueProviderCompiler expressionToSoyValueProviderCompiler;
  private final TemplateVariableManager parentVariables;

  LazyClosureCompiler(
      CompiledTemplateRegistry registry,
      InnerClasses innerClasses,
<<<<<<< HEAD
      VariableLookup parentVariables,
=======
      TemplateParameterLookup parentVariableLookup,
      TemplateVariableManager parentVariables,
>>>>>>> e1a9d36a
      ExpressionToSoyValueProviderCompiler expressionToSoyValueProviderCompiler) {
    this.registry = registry;
    this.innerClasses = innerClasses;
    this.parentVariableLookup = parentVariableLookup;
    this.parentVariables = parentVariables;
    this.expressionToSoyValueProviderCompiler = expressionToSoyValueProviderCompiler;
  }

  Expression compileLazyExpression(String namePrefix, SoyNode declaringNode, String varName,
      ExprNode exprNode) {
    Optional<Expression> asSoyValueProvider =
        expressionToSoyValueProviderCompiler.compileAvoidingDetaches(exprNode);
    if (asSoyValueProvider.isPresent()) {
      return asSoyValueProvider.get();
    }
    TypeInfo type = innerClasses.registerInnerClassWithGeneratedName(
        getProposedName(namePrefix, varName),
        LAZY_CLOSURE_ACCESS);
    SoyClassWriter writer =
        SoyClassWriter.builder(type)
            .setAccess(LAZY_CLOSURE_ACCESS)
            .extending(DETACHABLE_VALUE_PROVIDER_TYPE)
            .sourceFileName(declaringNode.getSourceLocation().getFileName())
            .build();
    Expression expr =
        new CompilationUnit(writer, type, DETACHABLE_VALUE_PROVIDER_TYPE, declaringNode)
            .compileExpression(exprNode);

    innerClasses.registerAsInnerClass(writer, type);
    writer.visitEnd();
    innerClasses.add(writer.toClassData());
    return expr;
  }

  Expression compileLazyContent(String namePrefix, RenderUnitNode renderUnit, String varName) {
    Optional<Expression> asRawText = asRawTextOnly(renderUnit);
    if (asRawText.isPresent()) {
      return asRawText.get();
    }
    TypeInfo type = innerClasses.registerInnerClassWithGeneratedName(
        getProposedName(namePrefix, varName),
        LAZY_CLOSURE_ACCESS);
    SoyClassWriter writer =
        SoyClassWriter.builder(type)
            .setAccess(LAZY_CLOSURE_ACCESS)
            .extending(DETACHABLE_CONTENT_PROVIDER_TYPE)
            .sourceFileName(renderUnit.getSourceLocation().getFileName())
            .build();
    Expression expr =
        new CompilationUnit(writer, type, DETACHABLE_CONTENT_PROVIDER_TYPE, renderUnit)
            .compileRenderable(renderUnit);

    innerClasses.registerAsInnerClass(writer, type);
    writer.visitEnd();
    innerClasses.add(writer.toClassData());
    return expr;
  }

  private Optional<Expression> asRawTextOnly(RenderUnitNode renderUnit) {
    StringBuilder builder = null;
    for (StandaloneNode child : renderUnit.getChildren()) {
      if (child instanceof RawTextNode) {
        if (builder == null) {
          builder = new StringBuilder();
        }
        builder.append(((RawTextNode) child).getRawText());
      } else {
        return Optional.absent();
      }
    }
    // TODO(lukes): ideally this would be a static final StringData field rather than reboxing each
    // time, but we don't (yet) have a good mechanism for that.
    ContentKind kind = renderUnit.getContentKind();
    Expression constant = constant(builder == null ? "" : builder.toString(), parentVariables);
    if (kind == null) {
      return Optional.<Expression>of(MethodRef.STRING_DATA_FOR_VALUE.invoke(constant));
    } else {
      return Optional.<Expression>of(
          MethodRef.ORDAIN_AS_SAFE.invoke(constant, FieldRef.enumReference(kind).accessor()));
    }
  }

  private String getProposedName(String prefix, String varName) {
    return prefix + "_" + varName;
  }

  /**
   * A simple object to aid in generating code for a single node.
   */
  private final class CompilationUnit {
    final UniqueNameGenerator fieldNames = UniqueNameGenerator.forFieldNames();
    final TypeInfo type;
    final TypeInfo baseClass;
    final SoyNode node;
    final SoyClassWriter writer;

    CompilationUnit(SoyClassWriter writer, TypeInfo type, TypeInfo baseClass, SoyNode node) {
      this.writer = writer;
      this.type = type;
      this.baseClass = baseClass;
      this.node = node;
    }

    Expression compileExpression(ExprNode exprNode) {
      final Label start = new Label();
      final Label end = new Label();
      final LocalVariable thisVar = createThisVar(type, start, end);
<<<<<<< HEAD
      VariableSet variableSet = new VariableSet(fieldNames, type, thisVar, DO_RESOLVE);
      LazyClosureVariableLookup lookup =
          new LazyClosureVariableLookup(this, parentVariables, variableSet, thisVar);
=======
      TemplateVariableManager variableSet =
          new TemplateVariableManager(fieldNames, type, thisVar, DO_RESOLVE);
      LazyClosureParameterLookup lookup =
          new LazyClosureParameterLookup(this, parentVariableLookup, variableSet, thisVar);
>>>>>>> e1a9d36a
      SoyExpression compile =
          ExpressionCompiler.createBasicCompiler(lookup, variableSet).compile(exprNode);
      SoyExpression expression = compile.box();
      final Statement storeExpr =
          RESOLVED_VALUE
              .putInstanceField(thisVar, expression)
              .withSourceLocation(exprNode.getSourceLocation());
      final Statement returnDone = Statement.returnExpression(RENDER_RESULT_DONE.invoke());
      Statement doResolveImpl = new Statement() {
        @Override void doGen(CodeBuilder adapter) {
          adapter.mark(start);
          storeExpr.gen(adapter);
          returnDone.gen(adapter);
          adapter.mark(end);
        }
      };
      variableSet.defineStaticFields(writer);
      Statement fieldInitializers = variableSet.defineFields(writer);
      Expression constructExpr = generateConstructor(
          new Statement() {
            @Override void doGen(CodeBuilder adapter) {
              adapter.loadThis();
              adapter.invokeConstructor(baseClass.type(), NULLARY_INIT);
            }
          },
          fieldInitializers,
          lookup.getCapturedFields());

      doResolveImpl.writeMethod(Opcodes.ACC_PROTECTED, DO_RESOLVE, writer);
      return constructExpr;
    }

    Expression compileRenderable(RenderUnitNode renderUnit) {
      FieldRef stateField = createField(type, STATE_FIELD, Type.INT_TYPE);
      stateField.defineField(writer);
      fieldNames.claimName(STATE_FIELD);

      final Label start = new Label();
      final Label end = new Label();
      final LocalVariable thisVar = createThisVar(type, start, end);
      final LocalVariable appendableVar =
          createLocal("appendable", 1, ADVISING_APPENDABLE_TYPE, start, end).asNonNullable();

<<<<<<< HEAD
      final VariableSet variableSet = new VariableSet(fieldNames, type, thisVar, DO_RENDER);
      LazyClosureVariableLookup lookup =
          new LazyClosureVariableLookup(this, parentVariables, variableSet, thisVar);
=======
      final TemplateVariableManager variableSet =
          new TemplateVariableManager(fieldNames, type, thisVar, DO_RENDER);
      LazyClosureParameterLookup lookup =
          new LazyClosureParameterLookup(this, parentVariableLookup, variableSet, thisVar);
>>>>>>> e1a9d36a
      SoyNodeCompiler soyNodeCompiler = SoyNodeCompiler.create(registry, innerClasses, stateField,
          thisVar, AppendableExpression.forLocal(appendableVar), variableSet, lookup);
      CompiledMethodBody compileChildren = soyNodeCompiler.compileChildren(renderUnit);
      writer.setNumDetachStates(compileChildren.numberOfDetachStates());
      final Statement nodeBody = compileChildren.body();
      final Statement returnDone = returnExpression(MethodRef.RENDER_RESULT_DONE.invoke());
      Statement fullMethodBody = new Statement() {
        @Override void doGen(CodeBuilder adapter) {
          adapter.mark(start);
          nodeBody.gen(adapter);
          adapter.mark(end);
          returnDone.gen(adapter);

          thisVar.tableEntry(adapter);
          appendableVar.tableEntry(adapter);
          variableSet.generateTableEntries(adapter);
        }
      };
      ContentKind kind = renderUnit.getContentKind();
      final Expression contentKind = BytecodeUtils.constant(kind);
      variableSet.defineStaticFields(writer);
      Statement fieldInitializers = variableSet.defineFields(writer);
      Statement superClassContstructor = new Statement() {
        @Override void doGen(CodeBuilder adapter) {
          adapter.loadThis();
          contentKind.gen(adapter);
          adapter.invokeConstructor(baseClass.type(), DETACHABLE_CONTENT_PROVIDER_INIT);
        }
      };
      Expression constructExpr =
          generateConstructor(superClassContstructor,
              fieldInitializers,
              lookup.getCapturedFields());

      fullMethodBody.writeMethod(Opcodes.ACC_PROTECTED, DO_RENDER, writer);
      return constructExpr;
    }

    /**
     * Generates a public constructor that assigns our final field and checks for missing required
     * params and returns an expression invoking that constructor with
     *
     * <p>This constructor is called by the generate factory classes.
     */
    Expression generateConstructor(final Statement superClassConstructorInvocation,
        final Statement fieldInitializers,
        Iterable<ParentCapture> captures) {
      final Label start = new Label();
      final Label end = new Label();
      final LocalVariable thisVar = createThisVar(type, start, end);
      final List<LocalVariable> params = new ArrayList<>();
      List<Type> paramTypes = new ArrayList<>();
      final List<Statement> assignments = new ArrayList<>();
      final List<Expression> argExpressions = new ArrayList<>();
      int index = 1;  // start at 1 since 'this' occupied slot 0
      for (ParentCapture capture : captures) {
        FieldRef field = capture.field();
        field.defineField(writer);
        LocalVariable var = createLocal(field.name(), index, field.type(), start, end);
        assignments.add(field.putInstanceField(thisVar, var));
        argExpressions.add(capture.parentExpression());
        params.add(var);
        paramTypes.add(field.type());
        index += field.type().getSize();
      }

      Statement constructorBody = new Statement() {
        @Override void doGen(CodeBuilder cb) {
          cb.mark(start);
          // call super()
          superClassConstructorInvocation.gen(cb);
          // init fields
          fieldInitializers.gen(cb);
          // assign params to fields
          for (Statement assignment : assignments) {
            assignment.gen(cb);
          }
          cb.returnValue();
          cb.mark(end);
          thisVar.tableEntry(cb);
          for (LocalVariable local : params) {
            local.tableEntry(cb);
          }
        }
      };

      ConstructorRef constructor = ConstructorRef.create(type, paramTypes);
      constructorBody.writeMethod(Opcodes.ACC_PUBLIC, constructor.method(), writer);
      return constructor.construct(argExpressions);
    }
  }

  /**
   * Represents a field captured from our parent.  To capture a value from our parent we grab the
   * expression that produces that value and then generate a field in the child with the same type.
   *
   * <p>{@link CompilationUnit#generateConstructor(Iterable)} generates the code to
   * propagate the captured values from the parent to the child, and from the constructor to the
   * generated fields.
   */
  static final class ParentCapture {
    static ParentCapture create(TypeInfo owner, String name, Expression parentExpression) {
      FieldRef captureField = FieldRef.createFinalField(owner, name, parentExpression.resultType());
      if (parentExpression.isNonNullable()) {
        captureField = captureField.asNonNull();
      }
      return new ParentCapture(captureField, parentExpression);
    }

    /** The field in the closure that stores the captured value. */
    FieldRef field() { return field; }

    /** An expression that produces the value for this capture from the parent. */
    Expression parentExpression() { return parentExpression; }

    private final FieldRef field;
    private final Expression parentExpression;

    ParentCapture(FieldRef field, Expression parentExpression) {
      this.field = field;
      this.parentExpression = parentExpression;
    }
  }

  /**
   * The {@link LazyClosureParameterLookup} will generate expressions for all variable references
   * within a lazy closure.  The strategy is simple
   *
   * <ul>
   *     <li>If the variable is a template parameter, query the parent variable lookup and generate
   *         a {@link ParentCapture} for it
   *     <li>If the variable is a local (synthetic or otherwise), check if the declaring node is a
   *         descendant of the current lazy node.  If it is, generate code for a normal variable
   *         lookup (via our own VariableSet), otherwise generate a {@link ParentCapture} to grab
   *         the value from our parent.
   *     <li>Finally, for the {@link RenderContext}, we lazily generate a {@link ParentCapture} if
   *         necessary.
   * </ul>
   */
  private static final class LazyClosureParameterLookup implements TemplateParameterLookup {
    private final CompilationUnit params;
    private final TemplateParameterLookup parentParameterLookup;
    private final TemplateVariableManager variableSet;
    private final Expression thisVar;

    // These fields track all the parent captures that we need to generate.
    private final Map<TemplateParam, ParentCapture> paramFields = new LinkedHashMap<>();
    private final Map<LocalVar, ParentCapture> localFields = new LinkedHashMap<>();
    private final Map<SyntheticVarName, ParentCapture> syntheticFields = new LinkedHashMap<>();
    private ParentCapture renderContextCapture;
    private ParentCapture paramsCapture;
    private ParentCapture ijCapture;

    LazyClosureParameterLookup(
        CompilationUnit params,
<<<<<<< HEAD
        VariableLookup parent,
        VariableSet variableSet,
=======
        TemplateParameterLookup parentParameterLookup,
        TemplateVariableManager variableSet,
>>>>>>> e1a9d36a
        Expression thisVar) {
      this.params = params;
      this.parentParameterLookup = parentParameterLookup;
      this.variableSet = variableSet;
      this.thisVar = thisVar;
    }

    @Override public Expression getParam(TemplateParam param) {
      // All params are packed into fields
      ParentCapture capturedField = paramFields.get(param);
      if (capturedField == null) {
        String name = param.name();
        params.fieldNames.claimName(name);
        capturedField =
            ParentCapture.create(params.type, name, parentParameterLookup.getParam(param));
        paramFields.put(param, capturedField);
      }
      return capturedField.field().accessor(thisVar);
    }

    @Override public Expression getLocal(LocalVar local) {
      if (isDescendantOf(local.declaringNode(), params.node)) {
        // in this case, we just delegate to VariableSet
        return variableSet.getVariable(local.name()).local();
      }

      ParentCapture capturedField = localFields.get(local);
      if (capturedField == null) {
        String name = params.fieldNames.generateName(local.name());
        capturedField =
            ParentCapture.create(params.type, name, parentParameterLookup.getLocal(local));
        localFields.put(local, capturedField);
      }
      return capturedField.field().accessor(thisVar);
    }

    @Override public Expression getLocal(SyntheticVarName varName) {
      if (isDescendantOf(varName.declaringNode(), params.node)) {
        // in this case, we just delegate to VariableSet
        return variableSet.getVariable(varName).local();
      }

      ParentCapture capturedField = syntheticFields.get(varName);
      if (capturedField == null) {
        String name = params.fieldNames.generateName(varName.name());
        capturedField =
            ParentCapture.create(params.type, name, parentParameterLookup.getLocal(varName));
        syntheticFields.put(varName, capturedField);
      }
      return capturedField.field().accessor(thisVar);
    }

    Iterable<ParentCapture> getCapturedFields() {
      return Iterables.concat(
          Iterables.filter(asList(paramsCapture, ijCapture, renderContextCapture), notNull()),
          paramFields.values(),
          localFields.values(),
          syntheticFields.values());
    }

    @Override public Expression getRenderContext() {
      if (renderContextCapture == null) {
        params.fieldNames.claimName(RENDER_CONTEXT_FIELD);
        renderContextCapture =
            ParentCapture.create(
                params.type, RENDER_CONTEXT_FIELD, parentParameterLookup.getRenderContext());
      }
      return renderContextCapture.field().accessor(thisVar);
    }

    @Override public Expression getParamsRecord() {
      if (paramsCapture == null) {
        params.fieldNames.claimName(PARAMS_FIELD);
        paramsCapture =
            ParentCapture.create(
                params.type, PARAMS_FIELD, parentParameterLookup.getParamsRecord());
      }
      return paramsCapture.field().accessor(thisVar);
    }

    @Override public Expression getIjRecord() {
      if (ijCapture == null) {
        params.fieldNames.claimName(IJ_FIELD);
        ijCapture =
            ParentCapture.create(params.type, IJ_FIELD, parentParameterLookup.getIjRecord());
      }
      return ijCapture.field().accessor(thisVar);
    }
  }
}<|MERGE_RESOLUTION|>--- conflicted
+++ resolved
@@ -152,12 +152,8 @@
   LazyClosureCompiler(
       CompiledTemplateRegistry registry,
       InnerClasses innerClasses,
-<<<<<<< HEAD
-      VariableLookup parentVariables,
-=======
       TemplateParameterLookup parentVariableLookup,
       TemplateVariableManager parentVariables,
->>>>>>> e1a9d36a
       ExpressionToSoyValueProviderCompiler expressionToSoyValueProviderCompiler) {
     this.registry = registry;
     this.innerClasses = innerClasses;
@@ -265,16 +261,10 @@
       final Label start = new Label();
       final Label end = new Label();
       final LocalVariable thisVar = createThisVar(type, start, end);
-<<<<<<< HEAD
-      VariableSet variableSet = new VariableSet(fieldNames, type, thisVar, DO_RESOLVE);
-      LazyClosureVariableLookup lookup =
-          new LazyClosureVariableLookup(this, parentVariables, variableSet, thisVar);
-=======
       TemplateVariableManager variableSet =
           new TemplateVariableManager(fieldNames, type, thisVar, DO_RESOLVE);
       LazyClosureParameterLookup lookup =
           new LazyClosureParameterLookup(this, parentVariableLookup, variableSet, thisVar);
->>>>>>> e1a9d36a
       SoyExpression compile =
           ExpressionCompiler.createBasicCompiler(lookup, variableSet).compile(exprNode);
       SoyExpression expression = compile.box();
@@ -318,16 +308,10 @@
       final LocalVariable appendableVar =
           createLocal("appendable", 1, ADVISING_APPENDABLE_TYPE, start, end).asNonNullable();
 
-<<<<<<< HEAD
-      final VariableSet variableSet = new VariableSet(fieldNames, type, thisVar, DO_RENDER);
-      LazyClosureVariableLookup lookup =
-          new LazyClosureVariableLookup(this, parentVariables, variableSet, thisVar);
-=======
       final TemplateVariableManager variableSet =
           new TemplateVariableManager(fieldNames, type, thisVar, DO_RENDER);
       LazyClosureParameterLookup lookup =
           new LazyClosureParameterLookup(this, parentVariableLookup, variableSet, thisVar);
->>>>>>> e1a9d36a
       SoyNodeCompiler soyNodeCompiler = SoyNodeCompiler.create(registry, innerClasses, stateField,
           thisVar, AppendableExpression.forLocal(appendableVar), variableSet, lookup);
       CompiledMethodBody compileChildren = soyNodeCompiler.compileChildren(renderUnit);
@@ -483,13 +467,8 @@
 
     LazyClosureParameterLookup(
         CompilationUnit params,
-<<<<<<< HEAD
-        VariableLookup parent,
-        VariableSet variableSet,
-=======
         TemplateParameterLookup parentParameterLookup,
         TemplateVariableManager variableSet,
->>>>>>> e1a9d36a
         Expression thisVar) {
       this.params = params;
       this.parentParameterLookup = parentParameterLookup;
