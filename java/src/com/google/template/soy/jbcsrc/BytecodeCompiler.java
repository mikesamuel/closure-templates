/*
 * Copyright 2015 Google Inc.
 *
 * Licensed under the Apache License, Version 2.0 (the "License");
 * you may not use this file except in compliance with the License.
 * You may obtain a copy of the License at
 *
 *     http://www.apache.org/licenses/LICENSE-2.0
 *
 * Unless required by applicable law or agreed to in writing, software
 * distributed under the License is distributed on an "AS IS" BASIS,
 * WITHOUT WARRANTIES OR CONDITIONS OF ANY KIND, either express or implied.
 * See the License for the specific language governing permissions and
 * limitations under the License.
 */

package com.google.template.soy.jbcsrc;

import com.google.common.base.Optional;
import com.google.common.base.Stopwatch;
import com.google.common.base.Throwables;
import com.google.common.collect.ImmutableMap;
import com.google.common.io.ByteSink;
import com.google.common.io.CharStreams;
import com.google.template.soy.base.internal.SoyFileKind;
import com.google.template.soy.base.internal.SoyFileSupplier;
import com.google.template.soy.error.ErrorReporter;
import com.google.template.soy.error.SoyErrorKind;
import com.google.template.soy.jbcsrc.shared.CompiledTemplates;
import com.google.template.soy.jbcsrc.shared.Names;
import com.google.template.soy.soytree.SoyFileNode;
import com.google.template.soy.soytree.TemplateNode;
import com.google.template.soy.soytree.TemplateRegistry;

import java.io.IOException;
import java.io.OutputStream;
import java.io.Reader;
import java.nio.charset.StandardCharsets;
import java.util.ArrayList;
import java.util.HashSet;
import java.util.List;
import java.util.Set;
import java.util.jar.Attributes;
import java.util.jar.JarOutputStream;
import java.util.jar.Manifest;
import java.util.logging.Level;
import java.util.logging.Logger;
import java.util.zip.ZipEntry;

/**
 * The entry point to the {@code jbcsrc} compiler.
 */
public final class BytecodeCompiler {
  private static final Logger logger = Logger.getLogger(BytecodeCompiler.class.getName());
  /**
   * Compiles all the templates in the given registry.
   *
   * @param registry All the templates to compile
   * @param developmentMode Whether or not we are in development mode.  In development mode we
   *    compile classes lazily
   * @param reporter The error reporter
   * @return CompiledTemplates or {@code absent()} if compilation fails, in which case errors will
   *     have been reported to the error reporter.
   */
  public static Optional<CompiledTemplates> compile(
      final TemplateRegistry registry, boolean developmentMode, ErrorReporter reporter) {
    final Stopwatch stopwatch = Stopwatch.createStarted();
    ErrorReporter.Checkpoint checkpoint = reporter.checkpoint();
    checkForUnsupportedFeatures(registry, reporter);
    if (reporter.errorsSince(checkpoint)) {
      return Optional.absent();
    }
    CompiledTemplateRegistry compilerRegistry = new CompiledTemplateRegistry(registry);
    if (developmentMode) {
<<<<<<< HEAD
      CompiledTemplates templates = new CompiledTemplates(
          compilerRegistry.getTemplateNames(),
          new CompilingClassLoader(compilerRegistry));
=======
      CompiledTemplates templates =
          new CompiledTemplates(
              compilerRegistry.getDelegateTemplateNames(),
              new CompilingClassLoader(compilerRegistry));
>>>>>>> e1a9d36a
      // TODO(lukes): consider spawning a thread to load all the generated classes in the background
      return Optional.of(templates);
    }
    // TODO(lukes): once most internal users have moved to precompilation eliminate this and just
    // use the 'developmentMode' path above.  This hybrid only makes sense for production services
    // that are doing runtime compilation.  Hopefully, this will become an anomaly.
    List<ClassData> classes =
        compileTemplates(
            compilerRegistry,
            reporter,
            new CompilerListener<List<ClassData>>() {
              final List<ClassData> compiledClasses = new ArrayList<>();
              int numBytes = 0;
              int numFields = 0;
              int numDetachStates = 0;

              @Override
              public void onCompile(ClassData clazz) {
                numBytes += clazz.data().length;
                numFields += clazz.numberOfFields();
                numDetachStates += clazz.numberOfDetachStates();
                compiledClasses.add(clazz);
              }

              @Override
              public List<ClassData> getResult() {
                logger.log(
                    Level.INFO,
                    "Compilation took {0}\n"
                        + "     templates: {1}\n"
                        + "       classes: {2}\n"
                        + "         bytes: {3}\n"
                        + "        fields: {4}\n"
                        + "  detachStates: {5}",
                        new Object[] {
                            stopwatch.toString(),
                            registry.getAllTemplates().size(),
                            compiledClasses.size(),
                            numBytes,
                            numFields,
                            numDetachStates
                    });
                return compiledClasses;
              }
            });
    if (reporter.errorsSince(checkpoint)) {
      return Optional.absent();
    }
    CompiledTemplates templates =
        new CompiledTemplates(
            compilerRegistry.getDelegateTemplateNames(), new MemoryClassLoader(classes));
    stopwatch.reset().start();
    templates.loadAll(compilerRegistry.getTemplateNames());
    logger.log(Level.INFO, "Loaded all classes in {0}", stopwatch);
    return Optional.of(templates);
  }

  /**
   * Compiles all the templates in the given registry to a jar file written to the given output
   * stream.
   *
   * <p>If errors are encountered, the error reporter will be updated and we will return.  The
   * contents of any data written to the sink at that point are undefined.
   *
   * @param registry All the templates to compile
   * @param reporter The error reporter
   * @param sink The output sink to write the JAR to.
   */
  public static void compileToJar(TemplateRegistry registry, ErrorReporter reporter, ByteSink sink)
      throws IOException {
    ErrorReporter.Checkpoint checkpoint = reporter.checkpoint();
    checkForUnsupportedFeatures(registry, reporter);
    if (reporter.errorsSince(checkpoint)) {
      return;
    }
    CompiledTemplateRegistry compilerRegistry = new CompiledTemplateRegistry(registry);
    if (reporter.errorsSince(checkpoint)) {
      return;
    }
    try (OutputStream stream = sink.openStream();
        JarOutputStream jarOutput = new DeterministicJarOutputStream(stream, getJarManifest())) {
      compileTemplates(
          compilerRegistry,
          reporter,
          new CompilerListener<Void>() {
            @Override
            void onCompile(ClassData clazz) throws IOException {
              jarOutput.putNextEntry(new ZipEntry(clazz.type().internalName() + ".class"));
              jarOutput.write(clazz.data());
              jarOutput.closeEntry();
            }
          });
    }
  }

  /**
   * Writes the source files out to a {@code -src.jar}.  This places the soy files at the same
   * classpath relative location as their generated classes.  Ultimately this can be used by
   * debuggers for source level debugging.
   *
   * <p>It is a little weird that the relative locations of the generated classes are not identical
   * to the input source files.  This is due to the disconnect between java packages and soy
   * namespaces.  We should consider using the soy namespace directly as a java package in the
   * future.
   *
   * @param registry  All the templates in the current compilation unit
   * @param files The source files by file path
   * @param sink The source to write the jar file
   */
  public static void writeSrcJar(
      TemplateRegistry registry,
      ImmutableMap<String, SoyFileSupplier> files,
      ByteSink sink) throws IOException {
    Set<SoyFileNode> seenFiles = new HashSet<>();
    try (OutputStream stream = sink.openStream();
        JarOutputStream jarOutput = new DeterministicJarOutputStream(stream, getJarManifest())) {
      for (TemplateNode template : registry.getAllTemplates()) {
        SoyFileNode file = template.getParent();
        if (file.getSoyFileKind() == SoyFileKind.SRC && seenFiles.add(file)) {
          String namespace = file.getNamespace();
          String fileName = file.getFileName();
          jarOutput.putNextEntry(new ZipEntry(Names.javaFileName(namespace, fileName)));
          copyFileToOutput(files.get(file.getFilePath()), jarOutput);
          jarOutput.closeEntry();
        }
      }
    }
  }

  private static final class DeterministicJarOutputStream extends JarOutputStream {
    DeterministicJarOutputStream(OutputStream outputStream, Manifest manifest) throws IOException {
      super(outputStream, manifest);
    }

    @Override
    public void putNextEntry(ZipEntry ze) throws IOException {
      ze.setTime(0); // set an explicit timestamp to zero so we generate deterministic outputs
      super.putNextEntry(ze);
    }
  }

  /** Copies the file to the output stream */
  private static void copyFileToOutput(SoyFileSupplier from, OutputStream to)
      throws IOException {
    // 'from' contains a Reader which allows streaming reads of characters and 'to' is an 
    // OutputStream which allows for streaming writes of bytes.  This disconnect means we need to do
    // some character encoding.  The classic way to do this is to use OutputStreamWriter to wrap the
    // outputStream and apply an encoder.  This introduces some wierdness because OutputStreamWriter
    // can hold on to a few bytes to deal with unmatched surrogate pairs.  So we would need to
    // close/flush it inorder to not corrupt the files.  This is undesirable since the output is
    // actually a JarOutputStream and we are writing multiple files (we would over flush).  So 
    // instead we do the naive thing and read the whole file as a string, convert the whole string
    // to a byte array and then write the whole byte array.
    //
    // The real fix is to avoid the Reader and add methods to SoyFileSupplier to give us a 
    // ByteSource then we can avoid the error prone decode/encode dance.
    String file;
    try (Reader contents = from.open()) {
      file = CharStreams.toString(contents);
    }
    to.write(file.getBytes(StandardCharsets.UTF_8));
  }

  /** Returns a simple jar manifest. */
  private static Manifest getJarManifest() {
    Manifest mf = new Manifest();
    mf.getMainAttributes().put(Attributes.Name.MANIFEST_VERSION, "1.0");
    mf.getMainAttributes().put(new Attributes.Name("Created-By"), "soy");
    return mf;
  }

  private static void checkForUnsupportedFeatures(TemplateRegistry registry,
      ErrorReporter errorReporter) {
    UnsupportedFeatureReporter reporter = new UnsupportedFeatureReporter(errorReporter);
    for (TemplateNode node : registry.getAllTemplates()) {
      reporter.check(node);
    }
  }

<<<<<<< HEAD
  @AutoValue
  static final class CompilationResult {
    final List<ClassData> classes;
    final int numBytes;
    final int numFields;
    final int numDetachStates;

    CompilationResult(
        List<ClassData> classes,
        int numBytes,
        int numFields,
        int numDetachStates) {
      this.classes = classes;
      this.numBytes = numBytes;
      this.numFields = numFields;
      this.numDetachStates = numDetachStates;
    }

    List<ClassData> classes() { return classes; }
    int numBytes() { return numBytes; }
    int numFields() { return numFields; }
    int numDetachStates() { return numDetachStates; }

    @Override
    public int hashCode() {
      final int prime = 31;
      int result = 1;
      result = prime * result + ((classes == null) ? 0 : classes.hashCode());
      result = prime * result + numBytes;
      result = prime * result + numDetachStates;
      result = prime * result + numFields;
      return result;
    }

    @Override
    public boolean equals(Object obj) {
      if (this == obj)
        return true;
      if (obj == null)
        return false;
      if (getClass() != obj.getClass())
        return false;
      CompilationResult other = (CompilationResult) obj;
      if (classes == null) {
        if (other.classes != null)
          return false;
      } else if (!classes.equals(other.classes))
        return false;
      if (numBytes != other.numBytes)
        return false;
      if (numDetachStates != other.numDetachStates)
        return false;
      if (numFields != other.numFields)
        return false;
      return true;
=======
  private abstract static class CompilerListener<T> {
    abstract void onCompile(ClassData newClass) throws Exception;

    T getResult() {
      return null;
>>>>>>> e1a9d36a
    }
  }

  private static <T> T compileTemplates(
      CompiledTemplateRegistry registry,
      ErrorReporter errorReporter,
      CompilerListener<T> listener) {
    for (String name : registry.getTemplateNames()) {
      CompiledTemplateMetadata classInfo = registry.getTemplateInfoByTemplateName(name);
      if (classInfo.node().getParent().getSoyFileKind() != SoyFileKind.SRC) {
        continue; // only generate classes for sources
      }
      try {
        TemplateCompiler templateCompiler = new TemplateCompiler(registry, classInfo);
        for (ClassData clazz : templateCompiler.compile()) {
          if (Flags.DEBUG) {
            clazz.checkClass();
          }
          listener.onCompile(clazz);
        }
      // Report unexpected errors and keep going to try to collect more.
      } catch (UnexpectedCompilerFailureException e) {
<<<<<<< HEAD
        errorReporter.report(e.getOriginalLocation(),
            SoyError.of("Unexpected error while compiling template: ''{0}''\nSoy Stack:\n{1}"
                + "\nCompiler Stack:{2}"),
=======
        errorReporter.report(
            e.getOriginalLocation(),
            SoyErrorKind.of(
                "Unexpected error while compiling template: ''{0}''\nSoy Stack:\n{1}"
                    + "\nCompiler Stack:{2}"),
>>>>>>> e1a9d36a
            name,
            e.printSoyStack(),
            Throwables.getStackTraceAsString(e));

      } catch (Throwable t) {
<<<<<<< HEAD
        errorReporter.report(template.getSourceLocation(),
            SoyError.of("Unexpected error while compiling template: ''{0}''\n{1}"),
=======
        errorReporter.report(
            classInfo.node().getSourceLocation(),
            SoyErrorKind.of("Unexpected error while compiling template: ''{0}''\n{1}"),
>>>>>>> e1a9d36a
            name,
            Throwables.getStackTraceAsString(t));
      }
    }
<<<<<<< HEAD
    return new CompilationResult(
        classes, numBytes, numFields, numDetachStates);
=======
    return listener.getResult();
>>>>>>> e1a9d36a
  }

  private BytecodeCompiler() {}
}<|MERGE_RESOLUTION|>--- conflicted
+++ resolved
@@ -72,16 +72,10 @@
     }
     CompiledTemplateRegistry compilerRegistry = new CompiledTemplateRegistry(registry);
     if (developmentMode) {
-<<<<<<< HEAD
-      CompiledTemplates templates = new CompiledTemplates(
-          compilerRegistry.getTemplateNames(),
-          new CompilingClassLoader(compilerRegistry));
-=======
       CompiledTemplates templates =
           new CompiledTemplates(
               compilerRegistry.getDelegateTemplateNames(),
               new CompilingClassLoader(compilerRegistry));
->>>>>>> e1a9d36a
       // TODO(lukes): consider spawning a thread to load all the generated classes in the background
       return Optional.of(templates);
     }
@@ -261,69 +255,11 @@
     }
   }
 
-<<<<<<< HEAD
-  @AutoValue
-  static final class CompilationResult {
-    final List<ClassData> classes;
-    final int numBytes;
-    final int numFields;
-    final int numDetachStates;
-
-    CompilationResult(
-        List<ClassData> classes,
-        int numBytes,
-        int numFields,
-        int numDetachStates) {
-      this.classes = classes;
-      this.numBytes = numBytes;
-      this.numFields = numFields;
-      this.numDetachStates = numDetachStates;
-    }
-
-    List<ClassData> classes() { return classes; }
-    int numBytes() { return numBytes; }
-    int numFields() { return numFields; }
-    int numDetachStates() { return numDetachStates; }
-
-    @Override
-    public int hashCode() {
-      final int prime = 31;
-      int result = 1;
-      result = prime * result + ((classes == null) ? 0 : classes.hashCode());
-      result = prime * result + numBytes;
-      result = prime * result + numDetachStates;
-      result = prime * result + numFields;
-      return result;
-    }
-
-    @Override
-    public boolean equals(Object obj) {
-      if (this == obj)
-        return true;
-      if (obj == null)
-        return false;
-      if (getClass() != obj.getClass())
-        return false;
-      CompilationResult other = (CompilationResult) obj;
-      if (classes == null) {
-        if (other.classes != null)
-          return false;
-      } else if (!classes.equals(other.classes))
-        return false;
-      if (numBytes != other.numBytes)
-        return false;
-      if (numDetachStates != other.numDetachStates)
-        return false;
-      if (numFields != other.numFields)
-        return false;
-      return true;
-=======
   private abstract static class CompilerListener<T> {
     abstract void onCompile(ClassData newClass) throws Exception;
 
     T getResult() {
       return null;
->>>>>>> e1a9d36a
     }
   }
 
@@ -346,40 +282,24 @@
         }
       // Report unexpected errors and keep going to try to collect more.
       } catch (UnexpectedCompilerFailureException e) {
-<<<<<<< HEAD
-        errorReporter.report(e.getOriginalLocation(),
-            SoyError.of("Unexpected error while compiling template: ''{0}''\nSoy Stack:\n{1}"
-                + "\nCompiler Stack:{2}"),
-=======
         errorReporter.report(
             e.getOriginalLocation(),
             SoyErrorKind.of(
                 "Unexpected error while compiling template: ''{0}''\nSoy Stack:\n{1}"
                     + "\nCompiler Stack:{2}"),
->>>>>>> e1a9d36a
             name,
             e.printSoyStack(),
             Throwables.getStackTraceAsString(e));
 
       } catch (Throwable t) {
-<<<<<<< HEAD
-        errorReporter.report(template.getSourceLocation(),
-            SoyError.of("Unexpected error while compiling template: ''{0}''\n{1}"),
-=======
         errorReporter.report(
             classInfo.node().getSourceLocation(),
             SoyErrorKind.of("Unexpected error while compiling template: ''{0}''\n{1}"),
->>>>>>> e1a9d36a
             name,
             Throwables.getStackTraceAsString(t));
       }
     }
-<<<<<<< HEAD
-    return new CompilationResult(
-        classes, numBytes, numFields, numDetachStates);
-=======
     return listener.getResult();
->>>>>>> e1a9d36a
   }
 
   private BytecodeCompiler() {}
