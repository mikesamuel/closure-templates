--- conflicted
+++ resolved
@@ -73,10 +73,7 @@
     return new CompiledTemplateMetadata(
         ConstructorRef.create(type, GENERATED_CONSTRUCTOR),
         MethodRef.createInstanceMethod(type, RENDER_METHOD).asNonNullable(),
-<<<<<<< HEAD
-=======
         MethodRef.createInstanceMethod(type, KIND_METHOD).asCheap(),
->>>>>>> e1a9d36a
         type,
         node);
   }
